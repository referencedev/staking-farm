--- conflicted
+++ resolved
@@ -252,16 +252,12 @@
 
 Afterwards you can claim your rewards:
 
-<<<<<<< HEAD
-`$ near call ${STAKINGCONTRACT} claim '{"token_id": "token.example.testnet", "farm_id": 0}' --accountId ${OWNERACC} --gas 100000000000000 --depositYocto 1`
+`$ near call ${STAKINGCONTRACT} claim '{"account_id": "'${MYACCOUNT}'"}' --accountId ${OWNERACC} --gas 100000000000000 --depositYocto 1`
 
 Claim from lockup: 
 
-`$ near call ${STAKINGCONTRACT} claim '{"token_id": "token.example.testnet", "farm_id": 0, "delegator_id": "${LOCKUPACC}"}' --accountId ${OWNERACC} --gas 100000000000000 --depositYocto 1`
+`$ near call ${STAKINGCONTRACT} claim '{"token_id": "token.example.testnet", "delegator_id": "${LOCKUPACC}"}' --accountId ${OWNERACC} --gas 100000000000000 --depositYocto 1`
 where LOCKUPACC - your lockup account ending .lockup.near
-=======
-`$ near call ${STAKINGCONTRACT} claim '{"account_id": "'${MYACCOUNT}'"}' --accountId ${OWNERACC} --gas 100000000000000 --depositYocto 1`
->>>>>>> fe6b676e
 
 This will transfer the tokens earned from the first farm (farm_id:0) to your account. Please make sure that token_id and farm_id exactly match
 what was returned by the previous "get_farms" call.
